--- conflicted
+++ resolved
@@ -1,25 +1,17 @@
 .PHONY: all
-<<<<<<< HEAD
-all: gen-release-notes gen_release_report backport standup k3s-release
-=======
-all: gen_release_notes backport standup k3s_release
->>>>>>> d608ff33
+
+all: gen_release_notes gen_release_report backport standup k3s_release
 
 .PHONY: gen_release_notes
 gen_release_notes:
 	cd cmd/$@ && $(MAKE)
 
-<<<<<<< HEAD
 .PHONY: gen_release_report
 gen_release_report:
 	cd cmd/$@ && $(MAKE)
 
-.PHONY: k3s-release
-k3s-release:
-=======
 .PHONY: k3s_release
 k3s_release:
->>>>>>> d608ff33
 	cd cmd/$@ && $(MAKE)
 
 .PHONY: backport
