package main

import (
	"os"

	"github.com/sirupsen/logrus"
	"github.com/urfave/cli/v2"
)

var rootFlags = []cli.Flag{
	&cli.StringFlag{
		Name:    "config",
		Aliases: []string{"c"},
		Usage:   "Specify release config file",
		EnvVars: []string{"RELEASE_CONFIG"},
	},
	&cli.BoolFlag{
		Name:    "debug",
		Aliases: []string{"d"},
		Usage:   "Debug mode",
	},
}

func main() {
	app := cli.NewApp()
	app.Name = "rancher-release"
	app.Usage = "Perform a Rancher release"
	app.UseShortOptionHandling = true
	app.Commands = []*cli.Command{
		listImagesRCCommand(),
		checkRancherImageCommand(),
		setKDMBranchReferencesCommand(),
		setChartsBranchReferencesCommand(),
<<<<<<< HEAD
		checkRancherRCDepsCommand(),
=======
		labelIssuesCommand(),
>>>>>>> 9668e8d8
	}
	app.Flags = rootFlags

	if err := app.Run(os.Args); err != nil {
		logrus.Fatal(err)
	}
}<|MERGE_RESOLUTION|>--- conflicted
+++ resolved
@@ -31,11 +31,8 @@
 		checkRancherImageCommand(),
 		setKDMBranchReferencesCommand(),
 		setChartsBranchReferencesCommand(),
-<<<<<<< HEAD
 		checkRancherRCDepsCommand(),
-=======
 		labelIssuesCommand(),
->>>>>>> 9668e8d8
 	}
 	app.Flags = rootFlags
 
