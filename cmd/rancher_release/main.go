--- conflicted
+++ resolved
@@ -25,10 +25,7 @@
 	app := cli.NewApp()
 	app.Name = "rancher-release"
 	app.Usage = "Perform a Rancher release"
-<<<<<<< HEAD
-=======
 	app.UseShortOptionHandling = true
->>>>>>> 7914c376
 	app.Commands = []*cli.Command{
 		listImagesRCCommand(),
 		checkRancherImageCommand(),
