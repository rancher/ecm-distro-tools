package cmd

import (
<<<<<<< HEAD
=======
	"fmt"
>>>>>>> 5803f67e
	"log"
	"os"
	"strings"

	"github.com/rancher/ecm-distro-tools/cmd/release/config"
	"github.com/spf13/cobra"
)

var (
	debug          bool
	dryRun         bool
	ignoreValidate bool
	rootConfig     *config.Config
	configFile     string
	stringConfig   string
)

// rootCmd represents the base command when called without any subcommands
var rootCmd = &cobra.Command{
	Use:           "release",
	Short:         "Central command to perform RKE2, K3s, Rancher and Chart Releases",
	SilenceUsage:  true,
	SilenceErrors: true,
}

// Execute adds all child commands to the root command and sets flags appropriately.
// This is called by main.main(). It only needs to happen once to the rootCmd.
func Execute() {
	cobra.OnInitialize(initConfig)
	if err := rootCmd.Execute(); err != nil {
<<<<<<< HEAD
		log.Fatal(err)
=======
		fmt.Println("error: ", err)
		os.Exit(1)
>>>>>>> 5803f67e
	}
}

func SetVersion(version string) {
	rootCmd.Version = version
}

func init() {
	rootCmd.PersistentFlags().BoolVarP(&debug, "debug", "D", false, "Debug")
<<<<<<< HEAD
	rootCmd.PersistentFlags().BoolVarP(&dryRun, "dry-run", "R", false, "Dry Run")
=======
	rootCmd.PersistentFlags().BoolVarP(&dryRun, "dry-run", "R", false, "Drun Run")
>>>>>>> 5803f67e
	rootCmd.PersistentFlags().BoolVarP(&ignoreValidate, "ignore-validate", "I", false, "Ignore the validate config step")
	rootCmd.PersistentFlags().StringVarP(&configFile, "config-file", "c", "$HOME/.ecm-distro-tools/config.json", "Path for the config.json file")
	rootCmd.PersistentFlags().StringVarP(&stringConfig, "config", "C", "", "JSON config string")
}

func initConfig() {
	if len(os.Args) >= 2 {
		if os.Args[1] == "config" && os.Args[2] == "gen" {
			return
		}
	}
	var conf *config.Config
	var err error
	if stringConfig != "" {
		conf, err = config.Read(strings.NewReader(stringConfig))
		if err != nil {
<<<<<<< HEAD
			panic(err)
=======
			fmt.Println(err)
			os.Exit(1)
>>>>>>> 5803f67e
		}
	} else {
		configFile = os.ExpandEnv(configFile)
		conf, err = config.Load(configFile)
		if err != nil {
			log.Println("failed to load config, use 'release config gen' to create a new one at: " + configFile)
<<<<<<< HEAD
			panic(err)
=======
			fmt.Println(err)
			os.Exit(1)
>>>>>>> 5803f67e
		}
	}

	rootConfig = conf

	if !ignoreValidate {
		if err := rootConfig.Validate(); err != nil {
<<<<<<< HEAD
			panic(err)
=======
			fmt.Println(err)
			os.Exit(1)
>>>>>>> 5803f67e
		}
	}
}<|MERGE_RESOLUTION|>--- conflicted
+++ resolved
@@ -1,10 +1,7 @@
 package cmd
 
 import (
-<<<<<<< HEAD
-=======
 	"fmt"
->>>>>>> 5803f67e
 	"log"
 	"os"
 	"strings"
@@ -35,12 +32,8 @@
 func Execute() {
 	cobra.OnInitialize(initConfig)
 	if err := rootCmd.Execute(); err != nil {
-<<<<<<< HEAD
-		log.Fatal(err)
-=======
 		fmt.Println("error: ", err)
 		os.Exit(1)
->>>>>>> 5803f67e
 	}
 }
 
@@ -50,11 +43,7 @@
 
 func init() {
 	rootCmd.PersistentFlags().BoolVarP(&debug, "debug", "D", false, "Debug")
-<<<<<<< HEAD
 	rootCmd.PersistentFlags().BoolVarP(&dryRun, "dry-run", "R", false, "Dry Run")
-=======
-	rootCmd.PersistentFlags().BoolVarP(&dryRun, "dry-run", "R", false, "Drun Run")
->>>>>>> 5803f67e
 	rootCmd.PersistentFlags().BoolVarP(&ignoreValidate, "ignore-validate", "I", false, "Ignore the validate config step")
 	rootCmd.PersistentFlags().StringVarP(&configFile, "config-file", "c", "$HOME/.ecm-distro-tools/config.json", "Path for the config.json file")
 	rootCmd.PersistentFlags().StringVarP(&stringConfig, "config", "C", "", "JSON config string")
@@ -71,24 +60,16 @@
 	if stringConfig != "" {
 		conf, err = config.Read(strings.NewReader(stringConfig))
 		if err != nil {
-<<<<<<< HEAD
-			panic(err)
-=======
 			fmt.Println(err)
 			os.Exit(1)
->>>>>>> 5803f67e
 		}
 	} else {
 		configFile = os.ExpandEnv(configFile)
 		conf, err = config.Load(configFile)
 		if err != nil {
 			log.Println("failed to load config, use 'release config gen' to create a new one at: " + configFile)
-<<<<<<< HEAD
-			panic(err)
-=======
 			fmt.Println(err)
 			os.Exit(1)
->>>>>>> 5803f67e
 		}
 	}
 
@@ -96,12 +77,8 @@
 
 	if !ignoreValidate {
 		if err := rootConfig.Validate(); err != nil {
-<<<<<<< HEAD
-			panic(err)
-=======
 			fmt.Println(err)
 			os.Exit(1)
->>>>>>> 5803f67e
 		}
 	}
 }