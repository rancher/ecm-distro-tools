--- conflicted
+++ resolved
@@ -281,7 +281,7 @@
 				continue
 			}
 
-			title := strings.TrimSpace(prs[0].GetTitle())
+			title := stripBackportTag(strings.TrimSpace(prs[0].GetTitle()))
 			body := prs[0].GetBody()
 
 			var releaseNote string
@@ -301,20 +301,7 @@
 					}
 				}
 				releaseNote = strings.TrimSpace(releaseNote)
-<<<<<<< HEAD
-
-				if strings.Contains(releaseNote, "\r") {
-					title := stripBackportTag(prs[0].GetTitle())
-					releaseNote = title + "\n  * " + releaseNote
-					releaseNote = strings.ReplaceAll(releaseNote, "\r", "\n * ")
-				}
-			} else {
-				releaseNote = prs[0].GetTitle()
-				releaseNote = strings.TrimSpace(releaseNote)
-				releaseNote = stripBackportTag(releaseNote)
-=======
 				releaseNote = strings.ReplaceAll(releaseNote, "\r", "\n")
->>>>>>> 566219c4
 			}
 
 			found = append(found, ChangeLog{
