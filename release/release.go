package release

import (
	"bufio"
	"bytes"
	"context"
	"errors"
	"io/ioutil"
	"net/http"
	"regexp"
	"sort"
	"strings"
	"text/template"
	"unicode"

	"github.com/google/go-github/v39/github"
	"github.com/rancher/ecm-distro-tools/repository"
	"github.com/sirupsen/logrus"
	"golang.org/x/mod/modfile"
	"golang.org/x/mod/semver"
)

const (
	k3sRepo          = "k3s"
	rke2Repo         = "rke2"
	alternateVersion = "1.23"
)

type changeLogData struct {
	PrevMilestone string
	Content       []repository.ChangeLog
}

type rke2ReleaseNoteData struct {
	Milestone             string
	K8sVersion            string
	MajorMinor            string
	EtcdVersion           string
	ContainerdVersion     string
	RuncVersion           string
	MetricsServerVersion  string
	CoreDNSVersion        string
	ChangeLogVersion      string
	IngressNginxVersion   string
	HelmControllerVersion string
	FlannelVersion        string
	CanalCalicoVersion    string
	CalicoVersion         string
	CiliumVersion         string
	MultusVersion         string
	ChangeLogData         changeLogData
}

type k3sReleaseNoteData struct {
	Milestone                   string
	K8sVersion                  string
	MajorMinor                  string
	ChangeLogSince              string
	ChangeLogVersion            string
	KineVersion                 string
	SQLiteVersion               string
	SQLiteVersionReplaced       string
	EtcdVersion                 string
	ContainerdVersion           string
	RuncVersion                 string
	FlannelVersion              string
	MetricsServerVersion        string
	TraefikVersion              string
	CoreDNSVersion              string
	HelmControllerVersion       string
	LocalPathProvisionerVersion string
	ChangeLogData               changeLogData
}

func majMin(v string) (string, error) {
	majMin := semver.MajorMinor(v)
	if majMin == "" {
		return "", errors.New("version is not valid")
	}
	return majMin, nil
}

func trimPeriods(v string) string {
	return strings.Replace(v, ".", "", -1)
}

// capitalize returns a new string whose first letter is capitalized.
func capitalize(s string) string {
	if runes := []rune(s); len(runes) > 0 {
		for i, r := range runes {
			if unicode.IsLetter(r) {
				runes[i] = unicode.ToUpper(r)
				s = string(runes)
				break
			}
		}
	}
	return s
}

// GenReleaseNotes genereates release notes based on the given milestone,
// previous milestone, and repository.
func GenReleaseNotes(ctx context.Context, repo, milestone, prevMilestone string, client *github.Client) (*bytes.Buffer, error) {
	funcMap := template.FuncMap{
		"majMin":      majMin,
		"trimPeriods": trimPeriods,
		"split":       strings.Split,
		"capitalize":  capitalize,
	}
	const templateName = "release-notes"
	tmpl := template.New(templateName).Funcs(funcMap)
	tmpl = template.Must(tmpl.Parse(changelogTemplate))

	content, err := repository.RetrieveChangeLogContents(ctx, client, repo, prevMilestone, milestone)
	if err != nil {
		return nil, err
	}

	// account for processing against an rc
	milestoneNoRC := milestone
	idx := strings.Index(milestone, "-rc")
	if idx != -1 {
		tmpMilestone := []rune(milestone)
		tmpMilestone = append(tmpMilestone[0:idx], tmpMilestone[idx+4:]...)
		milestoneNoRC = string(tmpMilestone)
	}

	k8sVersion := strings.Split(milestoneNoRC, "+")[0]
	markdownVersion := strings.Replace(k8sVersion, ".", "", -1)
	tmp := strings.Split(strings.Replace(k8sVersion, "v", "", -1), ".")
	majorMinor := tmp[0] + "." + tmp[1]
	changeLogSince := strings.Replace(strings.Split(prevMilestone, "+")[0], ".", "", -1)
	sqliteVersionK3S := goModLibVersion("go-sqlite3", repo, milestone)
	sqliteVersionBinding := sqliteVersionBinding(sqliteVersionK3S)
	helmControllerVersion := goModLibVersion("helm-controller", repo, milestone)
	coreDNSVersion := imageTagVersion("coredns", repo, milestone)
	cgData := changeLogData{
		PrevMilestone: prevMilestone,
		Content:       content,
	}

	if repo == k3sRepo {
		return genK3SReleaseNotes(
			tmpl,
			milestone,
			k3sReleaseNoteData{
				Milestone:             milestoneNoRC,
				MajorMinor:            majorMinor,
				K8sVersion:            k8sVersion,
				ChangeLogVersion:      markdownVersion,
				ChangeLogSince:        changeLogSince,
				SQLiteVersion:         sqliteVersionBinding,
				SQLiteVersionReplaced: strings.ReplaceAll(sqliteVersionBinding, ".", "_"),
				HelmControllerVersion: helmControllerVersion,
				ChangeLogData:         cgData,
				CoreDNSVersion:        coreDNSVersion,
			},
		)
	}
	if repo == rke2Repo {
		return genRKE2ReleaseNotes(
			tmpl,
			milestone,
			rke2ReleaseNoteData{
				MajorMinor:            majorMinor,
				Milestone:             milestoneNoRC,
				ChangeLogVersion:      markdownVersion,
				K8sVersion:            k8sVersion,
				HelmControllerVersion: helmControllerVersion,
				CoreDNSVersion:        coreDNSVersion,
				ChangeLogData:         cgData,
			},
		)
	}
	return nil, errors.New("invalid repo: it must be either k3s or rke2")
}

func genK3SReleaseNotes(tmpl *template.Template, milestone string, rd k3sReleaseNoteData) (*bytes.Buffer, error) {
	tmpl = template.Must(tmpl.Parse(k3sReleaseNoteTemplate))
	var runcVersion string
	var containerdVersion string

	if semver.Compare(rd.K8sVersion, "v1.24.0") == 1 && semver.Compare(rd.K8sVersion, "v1.26.5") == -1 {
		containerdVersion = buildScriptVersion("VERSION_CONTAINERD", k3sRepo, milestone)
	} else {
		containerdVersion = goModLibVersion("containerd/containerd", k3sRepo, milestone)
	}

	if rd.MajorMinor == alternateVersion {
		runcVersion = buildScriptVersion("VERSION_RUNC", k3sRepo, milestone)
	} else {
		runcVersion = goModLibVersion("runc", k3sRepo, milestone)
	}

	rd.KineVersion = goModLibVersion("kine", k3sRepo, milestone)
	rd.EtcdVersion = goModLibVersion("etcd/api/v3", k3sRepo, milestone)
	rd.ContainerdVersion = containerdVersion
	rd.RuncVersion = runcVersion
	rd.FlannelVersion = goModLibVersion("flannel", k3sRepo, milestone)
	rd.MetricsServerVersion = imageTagVersion("metrics-server", k3sRepo, milestone)
	rd.TraefikVersion = imageTagVersion("traefik", k3sRepo, milestone)
	rd.LocalPathProvisionerVersion = imageTagVersion("local-path-provisioner", k3sRepo, milestone)

	buf := bytes.NewBuffer(nil)
	err := tmpl.ExecuteTemplate(buf, k3sRepo, rd)
	if err != nil {
		return nil, err
	}
	return buf, nil
}

func genRKE2ReleaseNotes(tmpl *template.Template, milestone string, rd rke2ReleaseNoteData) (*bytes.Buffer, error) {
	tmpl = template.Must(tmpl.Parse(rke2ReleaseNoteTemplate))
	var containerdVersion string

	if rd.MajorMinor == alternateVersion {
		containerdVersion = goModLibVersion("containerd/containerd", rke2Repo, milestone)
	} else {
		containerdVersion = dockerfileVersion("hardened-containerd", rke2Repo, milestone)
	}

	rd.EtcdVersion = buildScriptVersion("ETCD_VERSION", rke2Repo, milestone)
	rd.RuncVersion = dockerfileVersion("hardened-runc", rke2Repo, milestone)
	rd.CanalCalicoVersion = imageTagVersion("hardened-calico", rke2Repo, milestone)
	rd.CiliumVersion = imageTagVersion("cilium-cilium", rke2Repo, milestone)
	rd.ContainerdVersion = containerdVersion
	rd.MetricsServerVersion = imageTagVersion("metrics-server", rke2Repo, milestone)
	rd.IngressNginxVersion = dockerfileVersion("rke2-ingress-nginx", rke2Repo, milestone)
	rd.FlannelVersion = imageTagVersion("flannel", rke2Repo, milestone)
	rd.CalicoVersion = imageTagVersion("calico-node", rke2Repo, milestone)
	rd.MultusVersion = imageTagVersion("multus-cni", rke2Repo, milestone)

	buf := bytes.NewBuffer(nil)
	err := tmpl.ExecuteTemplate(buf, rke2Repo, rd)
	if err != nil {
		return nil, err
	}
	return buf, nil
}

// CheckUpstreamRelease takes the given org, repo, and tags and checks
// for the tags' existence.
func CheckUpstreamRelease(ctx context.Context, client *github.Client, org, repo string, tags []string) (map[string]bool, error) {
	releases := make(map[string]bool, len(tags))

	for _, tag := range tags {
		_, _, err := client.Repositories.GetReleaseByTag(ctx, org, repo, tag)
		if err != nil {
			switch err := err.(type) {
			case *github.ErrorResponse:
				if err.Response.StatusCode != http.StatusNotFound {
					return nil, err
				}
				releases[tag] = false
				continue
			default:
				return nil, err
			}
		}

		releases[tag] = true
	}

	return releases, nil
}

func KubernetesGoVersion(ctx context.Context, client *github.Client, version string) (string, error) {
	var githubError *github.ErrorResponse

	file, _, _, err := client.Repositories.GetContents(ctx, "kubernetes", "kubernetes", ".go-version", &github.RepositoryContentGetOptions{
		Ref: version,
	})
	if err != nil {
		if errors.As(err, &githubError) {
			if githubError.Response.StatusCode == http.StatusNotFound {
				return "", err
			}
		}
		return "", err
	}

	goVersion, err := file.GetContent()
	if err != nil {
		return "", err
	}

	return strings.Trim(goVersion, "\n"), nil
}

// VerifyAssets checks the number of assets for the
// given release and indicates if the expected number has
// been met.
func VerifyAssets(ctx context.Context, client *github.Client, repo string, tags []string) (map[string]bool, error) {
	if len(tags) == 0 {
		return nil, errors.New("no tags provided")
	}

	org, err := repository.OrgFromRepo(repo)
	if err != nil {
		return nil, err
	}

	releases := make(map[string]bool, len(tags))

	const (
		rke2Assets    = 50
		k3sAssets     = 23
		rke2Packaging = 23
	)

	for _, tag := range tags {
		if tag == "" {
			continue
		}

		release, _, err := client.Repositories.GetReleaseByTag(ctx, org, repo, tag)
		if err != nil {
			switch err := err.(type) {
			case *github.ErrorResponse:
				if err.Response.StatusCode != http.StatusNotFound {
					return nil, err
				}
				releases[tag] = false
				continue
			default:
				return nil, err
			}
		}

		if repo == rke2Repo && len(release.Assets) == rke2Assets {
			releases[tag] = true
		}

		if repo == k3sRepo && len(release.Assets) == k3sAssets {
			releases[tag] = true
		}

		if repo == "rke2-packing" && len(release.Assets) == rke2Packaging {
			releases[tag] = true
		}
	}

	return releases, nil
}

// ListAssets gets all assets associated with the given release.
func ListAssets(ctx context.Context, client *github.Client, repo, tag string) ([]*github.ReleaseAsset, error) {
	org, err := repository.OrgFromRepo(repo)
	if err != nil {
		return nil, err
	}

	if tag == "" {
		return nil, errors.New("invalid tag provided")
	}

	release, _, err := client.Repositories.GetReleaseByTag(ctx, org, repo, tag)
	if err != nil {
		switch err := err.(type) {
		case *github.ErrorResponse:
			if err.Response.StatusCode != http.StatusNotFound {
				return nil, err
			}
		default:
			return nil, err
		}
	}

	return release.Assets, nil
}

// DeleteAssetsByRelease deletes all release assets for the given release tag.
func DeleteAssetsByRelease(ctx context.Context, client *github.Client, repo, tag string) error {
	org, err := repository.OrgFromRepo(repo)
	if err != nil {
		return err
	}

	if tag == "" {
		return errors.New("invalid tag provided")
	}

	release, _, err := client.Repositories.GetReleaseByTag(ctx, org, repo, tag)
	if err != nil {
		switch err := err.(type) {
		case *github.ErrorResponse:
			if err.Response.StatusCode != http.StatusNotFound {
				return err
			}
		default:
			return err
		}
	}

	for _, asset := range release.Assets {
		if _, err := client.Repositories.DeleteReleaseAsset(ctx, org, repo, asset.GetID()); err != nil {
			return err
		}
	}

	return nil
}

// DeleteAssetByID deletes the release asset associated with the given ID.
func DeleteAssetByID(ctx context.Context, client *github.Client, repo, tag string, id int64) error {
	org, err := repository.OrgFromRepo(repo)
	if err != nil {
		return err
	}

	if tag == "" {
		return errors.New("invalid tag provided")
	}

	if _, err := client.Repositories.DeleteReleaseAsset(ctx, org, repo, id); err != nil {
		return err
	}

	return nil
}

func goModLibVersion(libraryName, repo, branchVersion string) string {
	repoName := "k3s-io/k3s"
	if repo == rke2Repo {
		repoName = "rancher/rke2"
	}

	goModURL := "https://raw.githubusercontent.com/" + repoName + "/" + branchVersion + "/go.mod"

	resp, err := http.Get(goModURL)
	if err != nil {
		logrus.Debugf("failed to fetch url %s: %v", goModURL, err)
		return ""
	}
	if resp.StatusCode != http.StatusOK {
		logrus.Debugf("status error: %v when fetching %s", resp.StatusCode, goModURL)
		return ""
	}

	b, err := ioutil.ReadAll(resp.Body)
	if err != nil {
		logrus.Debugf("read body error: %v", err)
		return ""
	}

	modFile, err := modfile.Parse("go.mod", b, nil)
	if err != nil {
		logrus.Debugf("failed to parse go.mod file: %v", err)
		return ""
	}

	// use replace section if found
	for _, replace := range modFile.Replace {
		if strings.Contains(replace.Old.Path, libraryName) {
			return replace.New.Version
		}
	}

	// if replace not found search in require
	for _, require := range modFile.Require {
		if strings.Contains(require.Mod.Path, libraryName) {
			return require.Mod.Version
		}
	}
	logrus.Debugf("library %s not found", libraryName)

	return ""
}

func buildScriptVersion(varName, repo, branchVersion string) string {
	repoName := "k3s-io/k3s"

	if repo == rke2Repo {
		repoName = "rancher/rke2"
	}

	buildScriptURL := "https://raw.githubusercontent.com/" + repoName + "/" + branchVersion + "/scripts/version.sh"

	const regex = `(?P<version>v[\d\.]+(-k3s.\w*)?)`
	submatch := findInURL(buildScriptURL, regex, varName)

	if len(submatch) > 1 {
		return submatch[1]
	}

	return ""
}

func dockerfileVersion(chartName, repo, branchVersion string) string {
	if strings.Contains(repo, "k3s") {
		return ""
	}

	const (
		repoName = "rancher/rke2"
		regex    = `(?:FROM|RUN)\s(?:CHART_VERSION=\"|[\w-]+/[\w-]+:)(?P<version>.*?)([0-9][0-9])?(-build.*)?\"?\s`
	)

	dockerfileURL := "https://raw.githubusercontent.com/" + repoName + "/" + branchVersion + "/Dockerfile"

	submatch := findInURL(dockerfileURL, regex, chartName)
	if len(submatch) > 1 {
		return submatch[1]
	}

	return ""
}

func imageTagVersion(ImageName, repo, branchVersion string) string {
	repoName := "k3s-io/k3s"

	imageListURL := "https://raw.githubusercontent.com/" + repoName + "/" + branchVersion + "/scripts/airgap/image-list.txt"
	if repo == rke2Repo {
		repoName = "rancher/rke2"
		imageListURL = "https://raw.githubusercontent.com/" + repoName + "/" + branchVersion + "/scripts/build-images"
	}

	const regex = `:(.*)(-build.*)?`
	submatch := findInURL(imageListURL, regex, ImageName)

	if len(submatch) > 1 {
		if strings.Contains(submatch[1], "-build") {
			versionSplit := strings.Split(submatch[1], "-")
			return versionSplit[0]
		}
		return submatch[1]
	}

	return ""
}

func sqliteVersionBinding(sqliteVersion string) string {
	sqliteBindingURL := "https://raw.githubusercontent.com/mattn/go-sqlite3/" + sqliteVersion + "/sqlite3-binding.h"
	const (
		regex = `\"(.*)\"`
		word  = "SQLITE_VERSION"
	)

	submatch := findInURL(sqliteBindingURL, regex, word)
	if len(submatch) > 1 {
		return submatch[1]
	}

	return ""
}

// findInURL will get and scan a url to find a slice submatch for all the words that matches a regex
// if the regex is empty then it will return the lines in a file that matches the str
func findInURL(url, regex, str string) []string {
	var submatch []string

	resp, err := http.Get(url)
	if err != nil {
		logrus.Debugf("failed to fetch url %s: %v", url, err)
		return nil
	}
	if resp.StatusCode != http.StatusOK {
		logrus.Debugf("status error: %v when fetching %s", resp.StatusCode, url)
		return nil
	}

	b, err := ioutil.ReadAll(resp.Body)
	if err != nil {
		logrus.Debugf("read body error: %v", err)
		return nil
	}
	defer resp.Body.Close()

	scanner := bufio.NewScanner(strings.NewReader(string(b)))
	for scanner.Scan() {
		line := scanner.Text()
		if strings.Contains(line, str) {
			if regex == "" {
				submatch = append(submatch, line)
			} else {
				re := regexp.MustCompile(regex)
				submatch = re.FindStringSubmatch(line)
				if len(submatch) > 1 {
					return submatch
				}
			}
		}
	}

	return submatch
}

// LatestRC will get the latest rc created for the k8s version in either rke2 or k3s
func LatestRC(ctx context.Context, repo, k8sVersion string, client *github.Client) (string, error) {
	var rcs []*github.RepositoryRelease
	org, err := repository.OrgFromRepo(repo)
	if err != nil {
		return "", err
	}
	allReleases, _, err := client.Repositories.ListReleases(ctx, org, repo, &github.ListOptions{})
	if err != nil {
		return "", err
	}
	for _, release := range allReleases {
		if strings.Contains(*release.Name, k8sVersion+"-rc") {
			rcs = append(rcs, release)
		}
	}
	sort.Slice(rcs, func(i, j int) bool {
		return rcs[i].PublishedAt.Time.Before(rcs[j].PublishedAt.Time)
	})

	return *rcs[len(rcs)-1].Name, nil

}

var changelogTemplate = `
{{- define "changelog" -}}
## Changes since {{.ChangeLogData.PrevMilestone}}:
{{range .ChangeLogData.Content}}
* {{ capitalize .Title }} [(#{{.Number}})]({{.URL}})
{{- $lines := split .Note "\n"}}
{{- range $i, $line := $lines}}
{{- if ne $line "" }}
  * {{ capitalize $line }}
{{- end}}
{{- end}}
{{- end}}
{{- end}}`

const rke2ReleaseNoteTemplate = `
{{- define "rke2" -}}
<!-- {{.Milestone}} -->

This release ... <FILL ME OUT!>

**Important Note**

If your server (control-plane) nodes were not started with the ` + "`--token`" + ` CLI flag or config file key, a randomized token was generated during initial cluster startup. This key is used both for joining new nodes to the cluster, and for encrypting cluster bootstrap data within the datastore. Ensure that you retain a copy of this token, as is required when restoring from backup.

You may retrieve the token value from any server already joined to the cluster:
` + "```bash" + `
cat /var/lib/rancher/rke2/server/token
` + "```" + `

{{ template "changelog" . }}

## Packaged Component Versions
<<<<<<< HEAD
| Component       | Version                                                                                           |
| --------------- | ------------------------------------------------------------------------------------------------- |
| Kubernetes      | [{{.k8sVersion}}](https://github.com/kubernetes/kubernetes/blob/master/CHANGELOG/CHANGELOG-{{.majorMinor}}.md#{{.changeLogVersion}}) |
| Etcd            | [{{.EtcdVersionRKE2}}](https://github.com/k3s-io/etcd/releases/tag/{{.EtcdVersionRKE2}})                            |
{{- if eq .majorMinor "1.23"}}
| Containerd      | [{{.ContainerdVersionGoMod}}](https://github.com/k3s-io/containerd/releases/tag/{{.ContainerdVersionGoMod}})                      |
{{- else }}
| Containerd      | [{{.ContainerdVersionRKE2}}](https://github.com/k3s-io/containerd/releases/tag/{{.ContainerdVersionRKE2}})                      |
{{- end }}
| Runc            | [{{.RuncVersionRKE2}}](https://github.com/opencontainers/runc/releases/tag/{{.RuncVersionRKE2}})                              |
| Metrics-server  | [{{.MetricsServerVersion}}](https://github.com/kubernetes-sigs/metrics-server/releases/tag/{{.MetricsServerVersion}})                   |
| CoreDNS         | [{{.CoreDNSVersion}}](https://github.com/coredns/coredns/releases/tag/{{.CoreDNSVersion}})                                |
| Ingress-Nginx   | [{{.IngressNginxVersion}}](https://github.com/kubernetes/ingress-nginx/releases/tag/helm-chart-{{.IngressNginxVersion}})                |
| Helm-controller | [{{.HelmControllerVersion}}](https://github.com/k3s-io/helm-controller/releases/tag/{{.HelmControllerVersion}})                         |

### Available CNIs
| Component       | Version                                                                                                                                                                             | FIPS Compliant |
| --------------- | ----------------------------------------------------------------------------------------------------------------------------------------------------------------------------------- | -------------- |
| Canal (Default) | [Flannel {{.FlannelVersionRKE2}}](https://github.com/flannel-io/flannel/releases/tag/{{.FlannelVersionRKE2}})<br/>[Calico {{.CanalCalicoVersion}}](https://projectcalico.docs.tigera.io/archive/{{ majMin .CanalCalicoVersion }}/release-notes/#{{ trimPeriods .CanalCalicoVersion }})         | Yes            |
| Calico          | [{{.CalicoVersion}}](https://projectcalico.docs.tigera.io/archive/{{ majMin .CalicoVersion }}/release-notes/#{{ trimPeriods .CalicoVersion }})                                                                                                  | No             |
| Cilium          | [{{.CiliumVersion}}](https://github.com/cilium/cilium/releases/tag/{{.CiliumVersion}})                                                                                                                    | No             |
| Multus          | [{{.MultusVersion}}](https://github.com/k8snetworkplumbingwg/multus-cni/releases/tag/{{.MultusVersion}})                                                                                                    | No             |

## Known Issues

- [#1447](https://github.com/rancher/rke2/issues/1447) - When restoring RKE2 from backup to a new node, you should ensure that all pods are stopped following the initial restore:

` + "```" + `bash
curl -sfL https://get.rke2.io | sudo INSTALL_RKE2_VERSION={{.milestone}}
rke2 server \
  --cluster-reset \
  --cluster-reset-restore-path=<PATH-TO-SNAPSHOT> --token <token used in the original cluster>
rke2-killall.sh
systemctl enable rke2-server
systemctl start rke2-server
` + "```" + `
=======
| Component | Version |
| --- | --- |
| Kubernetes | [{{.K8sVersion}}](https://github.com/kubernetes/kubernetes/blob/master/CHANGELOG/CHANGELOG-{{.MajorMinor}}.md#{{.ChangeLogVersion}}) |
| Etcd | [{{.EtcdVersion}}](https://github.com/k3s-io/etcd/releases/tag/{{.EtcdVersion}}) |
| Containerd | [{{.ContainerdVersion}}](https://github.com/k3s-io/containerd/releases/tag/{{.ContainerdVersion}}) |
| Runc | [{{.RuncVersion}}](https://github.com/opencontainers/runc/releases/tag/{{.RuncVersion}}) |
| Metrics-server | [{{.MetricsServerVersion}}](https://github.com/kubernetes-sigs/metrics-server/releases/tag/{{.MetricsServerVersion}}) |
| CoreDNS | [{{.CoreDNSVersion}}](https://github.com/coredns/coredns/releases/tag/{{.CoreDNSVersion}}) |
| Ingress-Nginx | [{{.IngressNginxVersion}}](https://github.com/kubernetes/ingress-nginx/releases/tag/helm-chart-{{.IngressNginxVersion}}) |
| Helm-controller | [{{.HelmControllerVersion}}](https://github.com/k3s-io/helm-controller/releases/tag/{{.HelmControllerVersion}}) |

### Available CNIs
| Component | Version | FIPS Compliant |
| --- | --- | --- |
| Canal (Default) | [Flannel {{.FlannelVersion}}](https://github.com/k3s-io/flannel/releases/tag/{{.FlannelVersion}})<br/>[Calico {{.CanalCalicoVersion}}](https://projectcalico.docs.tigera.io/archive/{{ majMin .CanalCalicoVersion }}/release-notes/#{{ trimPeriods .CanalCalicoVersion }}) | Yes |
| Calico | [{{.CalicoVersion}}](https://projectcalico.docs.tigera.io/archive/{{ majMin .CalicoVersion }}/release-notes/#{{ trimPeriods .CalicoVersion }}) | No |
| Cilium | [{{.CiliumVersion}}](https://github.com/cilium/cilium/releases/tag/{{.CiliumVersion}}) | No |
| Multus | [{{.MultusVersion}}](https://github.com/k8snetworkplumbingwg/multus-cni/releases/tag/{{.MultusVersion}}) | No |
>>>>>>> 3f1a2870

## Helpful Links

As always, we welcome and appreciate feedback from our community of users. Please feel free to:
- [Open issues here](https://github.com/rancher/rke2/issues/new)
- [Join our Slack channel](https://slack.rancher.io/)
- [Check out our documentation](https://docs.rke2.io) for guidance on how to get started.
{{ end }}`

const k3sReleaseNoteTemplate = `
{{- define "k3s" -}}
<!-- {{.Milestone}} -->
This release updates Kubernetes to {{.K8sVersion}}, and fixes a number of issues.

For more details on what's new, see the [Kubernetes release notes](https://github.com/kubernetes/kubernetes/blob/master/CHANGELOG/CHANGELOG-{{.MajorMinor}}.md#changelog-since-{{.ChangeLogSince}}).

{{ template "changelog" . }}

## Embedded Component Versions
| Component | Version |
|---|---|
| Kubernetes | [{{.K8sVersion}}](https://github.com/kubernetes/kubernetes/blob/master/CHANGELOG/CHANGELOG-{{.MajorMinor}}.md#{{.ChangeLogVersion}}) |
| Kine | [{{.KineVersion}}](https://github.com/k3s-io/kine/releases/tag/{{.KineVersion}}) |
| SQLite | [{{.SQLiteVersion}}](https://sqlite.org/releaselog/{{.SQLiteVersionReplaced}}.html) |
| Etcd | [{{.EtcdVersion}}](https://github.com/k3s-io/etcd/releases/tag/{{.EtcdVersion}}) |
| Containerd | [{{.ContainerdVersion}}](https://github.com/k3s-io/containerd/releases/tag/{{.ContainerdVersion}}) |
| Runc | [{{.RuncVersion}}](https://github.com/opencontainers/runc/releases/tag/{{.RuncVersion}}) |
| Flannel | [{{.FlannelVersion}}](https://github.com/flannel-io/flannel/releases/tag/{{.FlannelVersion}}) | 
| Metrics-server | [{{.MetricsServerVersion}}](https://github.com/kubernetes-sigs/metrics-server/releases/tag/{{.MetricsServerVersion}}) |
| Traefik | [v{{.TraefikVersion}}](https://github.com/traefik/traefik/releases/tag/v{{.TraefikVersion}}) |
| CoreDNS | [v{{.CoreDNSVersion}}](https://github.com/coredns/coredns/releases/tag/v{{.CoreDNSVersion}}) | 
| Helm-controller | [{{.HelmControllerVersion}}](https://github.com/k3s-io/helm-controller/releases/tag/{{.HelmControllerVersion}}) |
| Local-path-provisioner | [{{.LocalPathProvisionerVersion}}](https://github.com/rancher/local-path-provisioner/releases/tag/{{.LocalPathProvisionerVersion}}) |

## Helpful Links
As always, we welcome and appreciate feedback from our community of users. Please feel free to:
- [Open issues here](https://github.com/rancher/k3s/issues/new/choose)
- [Join our Slack channel](https://slack.rancher.io/)
- [Check out our documentation](https://rancher.com/docs/k3s/latest/en/) for guidance on how to get started or to dive deep into K3s.
- [Read how you can contribute here](https://github.com/rancher/k3s/blob/master/CONTRIBUTING.md)
{{ end }}`<|MERGE_RESOLUTION|>--- conflicted
+++ resolved
@@ -641,44 +641,6 @@
 {{ template "changelog" . }}
 
 ## Packaged Component Versions
-<<<<<<< HEAD
-| Component       | Version                                                                                           |
-| --------------- | ------------------------------------------------------------------------------------------------- |
-| Kubernetes      | [{{.k8sVersion}}](https://github.com/kubernetes/kubernetes/blob/master/CHANGELOG/CHANGELOG-{{.majorMinor}}.md#{{.changeLogVersion}}) |
-| Etcd            | [{{.EtcdVersionRKE2}}](https://github.com/k3s-io/etcd/releases/tag/{{.EtcdVersionRKE2}})                            |
-{{- if eq .majorMinor "1.23"}}
-| Containerd      | [{{.ContainerdVersionGoMod}}](https://github.com/k3s-io/containerd/releases/tag/{{.ContainerdVersionGoMod}})                      |
-{{- else }}
-| Containerd      | [{{.ContainerdVersionRKE2}}](https://github.com/k3s-io/containerd/releases/tag/{{.ContainerdVersionRKE2}})                      |
-{{- end }}
-| Runc            | [{{.RuncVersionRKE2}}](https://github.com/opencontainers/runc/releases/tag/{{.RuncVersionRKE2}})                              |
-| Metrics-server  | [{{.MetricsServerVersion}}](https://github.com/kubernetes-sigs/metrics-server/releases/tag/{{.MetricsServerVersion}})                   |
-| CoreDNS         | [{{.CoreDNSVersion}}](https://github.com/coredns/coredns/releases/tag/{{.CoreDNSVersion}})                                |
-| Ingress-Nginx   | [{{.IngressNginxVersion}}](https://github.com/kubernetes/ingress-nginx/releases/tag/helm-chart-{{.IngressNginxVersion}})                |
-| Helm-controller | [{{.HelmControllerVersion}}](https://github.com/k3s-io/helm-controller/releases/tag/{{.HelmControllerVersion}})                         |
-
-### Available CNIs
-| Component       | Version                                                                                                                                                                             | FIPS Compliant |
-| --------------- | ----------------------------------------------------------------------------------------------------------------------------------------------------------------------------------- | -------------- |
-| Canal (Default) | [Flannel {{.FlannelVersionRKE2}}](https://github.com/flannel-io/flannel/releases/tag/{{.FlannelVersionRKE2}})<br/>[Calico {{.CanalCalicoVersion}}](https://projectcalico.docs.tigera.io/archive/{{ majMin .CanalCalicoVersion }}/release-notes/#{{ trimPeriods .CanalCalicoVersion }})         | Yes            |
-| Calico          | [{{.CalicoVersion}}](https://projectcalico.docs.tigera.io/archive/{{ majMin .CalicoVersion }}/release-notes/#{{ trimPeriods .CalicoVersion }})                                                                                                  | No             |
-| Cilium          | [{{.CiliumVersion}}](https://github.com/cilium/cilium/releases/tag/{{.CiliumVersion}})                                                                                                                    | No             |
-| Multus          | [{{.MultusVersion}}](https://github.com/k8snetworkplumbingwg/multus-cni/releases/tag/{{.MultusVersion}})                                                                                                    | No             |
-
-## Known Issues
-
-- [#1447](https://github.com/rancher/rke2/issues/1447) - When restoring RKE2 from backup to a new node, you should ensure that all pods are stopped following the initial restore:
-
-` + "```" + `bash
-curl -sfL https://get.rke2.io | sudo INSTALL_RKE2_VERSION={{.milestone}}
-rke2 server \
-  --cluster-reset \
-  --cluster-reset-restore-path=<PATH-TO-SNAPSHOT> --token <token used in the original cluster>
-rke2-killall.sh
-systemctl enable rke2-server
-systemctl start rke2-server
-` + "```" + `
-=======
 | Component | Version |
 | --- | --- |
 | Kubernetes | [{{.K8sVersion}}](https://github.com/kubernetes/kubernetes/blob/master/CHANGELOG/CHANGELOG-{{.MajorMinor}}.md#{{.ChangeLogVersion}}) |
@@ -693,11 +655,10 @@
 ### Available CNIs
 | Component | Version | FIPS Compliant |
 | --- | --- | --- |
-| Canal (Default) | [Flannel {{.FlannelVersion}}](https://github.com/k3s-io/flannel/releases/tag/{{.FlannelVersion}})<br/>[Calico {{.CanalCalicoVersion}}](https://projectcalico.docs.tigera.io/archive/{{ majMin .CanalCalicoVersion }}/release-notes/#{{ trimPeriods .CanalCalicoVersion }}) | Yes |
+| Canal (Default) | [Flannel {{.FlannelVersion}}](https://github.com/flannel-io/flannel/releases/tag/{{.FlannelVersion}})<br/>[Calico {{.CanalCalicoVersion}}](https://projectcalico.docs.tigera.io/archive/{{ majMin .CanalCalicoVersion }}/release-notes/#{{ trimPeriods .CanalCalicoVersion }}) | Yes |
 | Calico | [{{.CalicoVersion}}](https://projectcalico.docs.tigera.io/archive/{{ majMin .CalicoVersion }}/release-notes/#{{ trimPeriods .CalicoVersion }}) | No |
 | Cilium | [{{.CiliumVersion}}](https://github.com/cilium/cilium/releases/tag/{{.CiliumVersion}}) | No |
 | Multus | [{{.MultusVersion}}](https://github.com/k8snetworkplumbingwg/multus-cni/releases/tag/{{.MultusVersion}}) | No |
->>>>>>> 3f1a2870
 
 ## Helpful Links
 
