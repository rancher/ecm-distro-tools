package rancher

import (
	"bufio"
	"bytes"
	"context"
	"encoding/json"
	"encoding/xml"
	"errors"
	"fmt"
	htmlTemplate "html/template"
	"io"
	"io/ioutil"
	"log"
	"log/slog"
	"net/http"
	"os"
	"path"
	"path/filepath"
	"regexp"
	"sort"
	"strconv"
	"strings"
	"sync"
	"text/template"
	"time"

	"github.com/google/go-github/v39/github"
	ecmConfig "github.com/rancher/ecm-distro-tools/cmd/release/config"
	ecmHTTP "github.com/rancher/ecm-distro-tools/http"
	"github.com/rancher/ecm-distro-tools/release"
	"github.com/rancher/ecm-distro-tools/repository"
	"golang.org/x/mod/semver"
	"golang.org/x/sync/errgroup"
)

const (
	rancherOrg                    = "rancher"
	rancherRepo                   = rancherOrg
	rancherImagesBaseURL          = "https://github.com/rancher/rancher/releases/download/"
	rancherImagesFileName         = "/rancher-images.txt"
	rancherHelmRepositoryURL      = "https://releases.rancher.com/server-charts/latest/index.yaml"
	rancherArtifactsListURL       = "https://prime-artifacts.s3.amazonaws.com"
	rancherArtifactsBaseURL       = "https://prime.ribs.rancher.io"
	rancherRegistryBaseURL        = "https://registry.rancher.com"
	stagingRancherRegistryBaseURL = "https://stgregistry.suse.com"
	sccSUSEURL                    = "https://scc.suse.com/api/registry/authorize"
	stagingSccSUSEURL             = "https://stgscc.suse.com/api/registry/authorize"
	dockerRegistryURL             = "https://registry-1.docker.io"
	dockerAuthURL                 = "https://auth.docker.io/token"
	sccSUSEService                = "SUSE+Linux+Docker+Registry"
	dockerService                 = "registry.docker.io"
)

var registriesInfo = map[string]registryInfo{
	"registry.rancher.com": {
		BaseURL: rancherRegistryBaseURL,
		AuthURL: sccSUSEURL,
		Service: sccSUSEService,
	},
	"stgregistry.suse.com": {
		BaseURL: stagingRancherRegistryBaseURL,
		AuthURL: stagingSccSUSEURL,
		Service: sccSUSEService,
	},
	"docker.io": {
		BaseURL: dockerRegistryURL,
		AuthURL: dockerAuthURL,
		Service: dockerService,
	},
}

type registryInfo struct {
	BaseURL string
	AuthURL string
	Service string
}

type imageDigest map[string]string

type RancherRCDepsLine struct {
	Line    int    `json:"line"`
	File    string `json:"file"`
	Content string `json:"content"`
}

type RancherRCDeps struct {
	RancherImages  []RancherRCDepsLine `json:"rancherImages"`
	FilesWithRC    []RancherRCDepsLine `json:"filesWithRc"`
	MinFilesWithRC []RancherRCDepsLine `json:"minFilesWithRc"`
	ChartsWithDev  []RancherRCDepsLine `json:"chartsWithDev"`
	KDMWithDev     []RancherRCDepsLine `json:"kdmWithDev"`
}

type ListBucketResult struct {
	Contents []struct {
		Key string `xml:"Key"`
	} `xml:"Contents"`
}

type ArtifactsIndexContent struct {
	GA         ArtifactsIndexContentGroup `json:"ga"`
	PreRelease ArtifactsIndexContentGroup `json:"preRelease"`
}

type ArtifactsIndexContentGroup struct {
	Versions      []string            `json:"versions"`
	VersionsFiles map[string][]string `json:"versionsFiles"`
	BaseURL       string              `json:"baseUrl"`
}

type registryAuthToken struct {
	Token string `json:"token"`
}

func GeneratePrimeArtifactsIndex(path string, ignoreVersions []string) error {
	client := ecmHTTP.NewClient(time.Second * 15)
	resp, err := client.Get(rancherArtifactsListURL)
	if err != nil {
		return err
	}
	if resp.StatusCode != http.StatusOK {
		return errors.New("unexpected status code on " + rancherArtifactsListURL + " expected 200, got " + strconv.Itoa(resp.StatusCode))
	}
	defer resp.Body.Close()
	contentDecoder := xml.NewDecoder(resp.Body)
	var listBucket ListBucketResult
	if err := contentDecoder.Decode(&listBucket); err != nil {
		return err
	}

	ignore := make(map[string]bool, len(ignoreVersions))
	for _, v := range ignoreVersions {
		ignore[v] = true
	}

	content := generateArtifactsIndexContent(listBucket, ignore)
	gaIndex, err := generatePrimeArtifactsHTML(content.GA)
	if err != nil {
		return err
	}
	preReleaseIndex, err := generatePrimeArtifactsHTML(content.PreRelease)
	if err != nil {
		return err
	}
	if err := os.WriteFile(filepath.Join(path, "index.html"), gaIndex, 0644); err != nil {
		return err
	}
	return os.WriteFile(filepath.Join(path, "index-prerelease.html"), preReleaseIndex, 0644)
}

func generateArtifactsIndexContent(listBucket ListBucketResult, ignoreVersions map[string]bool) ArtifactsIndexContent {
	indexContent := ArtifactsIndexContent{
		GA: ArtifactsIndexContentGroup{
			Versions:      []string{},
			VersionsFiles: map[string][]string{},
			BaseURL:       rancherArtifactsBaseURL,
		},
		PreRelease: ArtifactsIndexContentGroup{
			Versions:      []string{},
			VersionsFiles: map[string][]string{},
			BaseURL:       rancherArtifactsBaseURL,
		},
	}
	var versions []string
	versionsFiles := make(map[string][]string)

	for _, content := range listBucket.Contents {
		if !strings.Contains(content.Key, "rancher/") {
			continue
		}
		keyFile := strings.Split(strings.TrimPrefix(content.Key, "rancher/"), "/")
		if len(keyFile) < 2 || keyFile[1] == "" {
			continue
		}
		version := keyFile[0]
		file := keyFile[1]

		if _, ok := ignoreVersions[version]; ok {
			continue
		}

		if _, ok := versionsFiles[version]; !ok {
			versions = append(versions, version)
		}
		versionsFiles[version] = append(versionsFiles[version], file)
	}

	semver.Sort(versions)

	// starting from the last index will result in a newest to oldest sorting
	for i := len(versions) - 1; i >= 0; i-- {
		version := versions[i]
		// only non ga releases contains '-' e.g: -rc, -debug
		if strings.Contains(version, "-") {
			indexContent.PreRelease.Versions = append(indexContent.PreRelease.Versions, version)
			indexContent.PreRelease.VersionsFiles[version] = versionsFiles[version]
		} else {
			indexContent.GA.Versions = append(indexContent.GA.Versions, version)
			indexContent.GA.VersionsFiles[version] = versionsFiles[version]
		}
	}

	return indexContent
}

func generatePrimeArtifactsHTML(content ArtifactsIndexContentGroup) ([]byte, error) {
	tmpl, err := htmlTemplate.New("release-artifacts-index").Parse(artifactsIndexTempalte)
	if err != nil {
		return nil, err
	}
	buff := bytes.NewBuffer(nil)
	if err := tmpl.ExecuteTemplate(buff, "release-artifacts-index", content); err != nil {
		return nil, err
	}

	return buff.Bytes(), nil
}

func CreateRelease(ctx context.Context, ghClient *github.Client, r *ecmConfig.RancherRelease, opts *repository.CreateReleaseOpts, preRelease bool, releaseType string) error {
	fmt.Println("validating tag semver format")
	if !semver.IsValid(opts.Tag) {
		return errors.New("the tag isn't a valid semver: " + opts.Tag)
	}
	fmt.Println("getting remote branch information from " + r.RancherRepoOwner + "/" + rancherRepo)

	branch, _, err := ghClient.Repositories.GetBranch(ctx, r.RancherRepoOwner, rancherRepo, r.ReleaseBranch, true)
	if err != nil {
		return err
	}
	if branch.Commit.SHA == nil {
		return errors.New("branch commit sha is nil")
	}

	fmt.Println("the latest commit on branch " + r.ReleaseBranch + " is: " + *branch.Commit.SHA)
	if !r.SkipStatusCheck {
		fmt.Println("checking if CI is passing")
		if err := commitStateSuccess(ctx, ghClient, r.RancherRepoOwner, rancherRepo, *branch.Commit.SHA); err != nil {
			return err
		}
	}

	releaseName := opts.Tag
	if preRelease {
		if releaseType == "debug" {
			if r.IssueNumber == "" {
				return errors.New("debug releases require an issue number")
			}
			releaseType = "debug-" + r.IssueNumber + "-"
		}

		latestVersionNumber := 1
		latestVersion, err := release.LatestPreRelease(ctx, ghClient, opts.Owner, opts.Repo, opts.Tag, releaseType)
		if err != nil {
			return err
		}

		if latestVersion != nil {
			trimmedVersionNumber := strings.TrimPrefix(*latestVersion, opts.Tag+"-"+releaseType)
			currentVersionNumber, err := strconv.Atoi(trimmedVersionNumber)
			if err != nil {
				return errors.New("failed to parse trimmed latest version number: " + err.Error())
			}
			latestVersionNumber = currentVersionNumber + 1
		}
		opts.Tag = opts.Tag + "-" + releaseType + strconv.Itoa(latestVersionNumber)
		releaseName = "Pre-release " + opts.Tag
	}

	opts.Name = releaseName
	opts.Prerelease = true
	opts.Draft = !preRelease
	opts.ReleaseNotes = ""

	fmt.Printf("creating release with options: %+v\n", opts)
	if r.DryRun {
		fmt.Println("dry run, skipping tag creation")
		return nil
	}

	createdRelease, err := repository.CreateRelease(ctx, ghClient, opts)
	if err != nil {
		return err
	}
	fmt.Println("release created: " + *createdRelease.URL)

	return nil
}

func commitStateSuccess(ctx context.Context, ghClient *github.Client, owner, repo, commit string) error {
	status, _, err := ghClient.Repositories.GetCombinedStatus(ctx, owner, repo, commit, &github.ListOptions{})
	if err != nil {
		return err
	}

	if *status.State != "success" {
		return errors.New("expected commit " + commit + " to have state 'success', instead, got " + *status.State)
	}

	return nil
}

func CheckRancherRCDeps(ctx context.Context, org, gitRef string) (*RancherRCDeps, error) {
	var content RancherRCDeps
	files := []string{"Dockerfile.dapper", "go.mod", "/package/Dockerfile", "/pkg/apis/go.mod", "/pkg/settings/setting.go", "/scripts/package-env"}
	devDependencyPattern := regexp.MustCompile(`dev-v[0-9]+\.[0-9]+`)
	rcTagPattern := regexp.MustCompile(`-rc[0-9]+`)
	ghClient := repository.NewGithub(ctx, "")

	for _, filePath := range files {
		var scanner *bufio.Scanner

		fileContent, err := remoteGitContent(ctx, ghClient, org, rancherRepo, gitRef, filePath)
		if err != nil {
			return nil, err
		}

		scanner = bufio.NewScanner(strings.NewReader(fileContent))
		lineNum := 1

		for scanner.Scan() {
			line := scanner.Text()
			if strings.Contains(line, "indirect") {
				continue
			}

			if devDependencyPattern.MatchString(line) {
				lineContent := RancherRCDepsLine{File: filePath, Line: lineNum, Content: formatContentLine(line)}
				lineContentLower := strings.ToLower(lineContent.Content)

				if strings.Contains(lineContentLower, "chart") {
					content.ChartsWithDev = append(content.ChartsWithDev, lineContent)
				} else if strings.Contains(lineContentLower, "kdm") {
					content.KDMWithDev = append(content.KDMWithDev, lineContent)
				}
			}
			if strings.Contains(filePath, "/package/Dockerfile") {
				if regexp.MustCompile(`CATTLE_(\S+)_MIN_VERSION`).MatchString(line) && strings.Contains(line, "-rc") {
					lineContent := RancherRCDepsLine{Line: lineNum, File: filePath, Content: formatContentLine(line)}
					content.MinFilesWithRC = append(content.MinFilesWithRC, lineContent)
				}
			}

			if rcTagPattern.MatchString(line) {
				lineContent := RancherRCDepsLine{File: filePath, Line: lineNum, Content: formatContentLine(line)}
				content.FilesWithRC = append(content.FilesWithRC, lineContent)
			}

			lineNum++
		}
		if err := scanner.Err(); err != nil {
			return nil, err
		}
	}

	return &content, nil
}

func (r *RancherRCDeps) ToString() (string, error) {
	tmpl := template.New("rancher-release-rc-dev-deps")
	tmpl = template.Must(tmpl.Parse(checkRancherRCDepsTemplate))
	buff := bytes.NewBuffer(nil)
	err := tmpl.ExecuteTemplate(buff, "componentsFile", r)

	return buff.String(), err
}

func remoteGitContent(ctx context.Context, ghClient *github.Client, org, repo, gitRef, filePath string) (string, error) {
	content, _, _, err := ghClient.Repositories.GetContents(ctx, org, repo, filePath, &github.RepositoryContentGetOptions{Ref: gitRef})
	if err != nil {
		return "", err
	}

	decodedContent, err := content.GetContent()
	if err != nil {
		return "", err
	}

	return decodedContent, nil
}

func formatContentLine(line string) string {
	re := regexp.MustCompile(`\s+`)
	line = re.ReplaceAllString(line, " ")

	return strings.TrimSpace(line)
}

func GenerateMissingImagesList(version string, concurrencyLimit int, images []string) ([]string, error) {
	if !semver.IsValid(version) {
		return nil, errors.New("version is not a valid semver: " + version)
	}
	if len(images) == 0 {
		const rancherWindowsImagesFile = "rancher-windows-images.txt"
		const rancherImagesFile = "rancher-images.txt"

		rancherWindowsImages, err := rancherPrimeArtifact(version, rancherWindowsImagesFile)
		if err != nil {
			return nil, errors.New("failed to get rancher windows images: " + err.Error())
		}

		rancherImages, err := rancherPrimeArtifact(version, rancherImagesFile)
		if err != nil {
			return nil, errors.New("failed to get rancher images: " + err.Error())
		}

		images = append(rancherWindowsImages, rancherImages...)
	}

	// create an error group with a limit to prevent accidentaly doing a DOS attack against our registry
	ctx, cancel := context.WithCancel(context.Background())
	errGroup, ctx := errgroup.WithContext(ctx)
	errGroup.SetLimit(concurrencyLimit)
	missingImagesChan := make(chan string, len(images))

	// auth tokens can be reused, but maps need a lock for reading and writing in go routines
	repositoryAuths := make(map[string]string)
	mu := sync.RWMutex{}

	for _, imageAndVersion := range images {
		if !strings.Contains(imageAndVersion, ":") {
			cancel()
			return nil, errors.New("malformed image name: , missing ':'")
		}

		splitImage := strings.Split(imageAndVersion, ":")
		image := splitImage[0]
		imageVersion := splitImage[1]

		func(ctx context.Context, missingImagesChan chan string, image, imageVersion string, repositoryAuths map[string]string, mu *sync.RWMutex) {
			errGroup.Go(func() error {
				// if any other check failed, stop running to prevent wasting resources
				// this doesn't include 404's since it is expected it does include any other errors
				select {
				case <-ctx.Done():
					return ctx.Err()
				default:
					mu.Lock()

					var ok bool
					var auth string
					var err error

					auth, ok = repositoryAuths[image]
					if !ok {
						auth, err = registryAuth(sccSUSEURL, sccSUSEService, image)
						if err != nil {
							cancel()
							return err
						}
						repositoryAuths[image] = auth
					}
					mu.Unlock()

					exists, err := checkIfImageExists(rancherRegistryBaseURL, image, imageVersion, auth)
					if err != nil {
						cancel()
						return err
					}

					fullImage := image + ":" + imageVersion
					if !exists {
						missingImagesChan <- fullImage
						log.Println(fullImage + " is missing")
					} else {
						log.Println(fullImage + " exists")
					}

					return nil
				}
			})
		}(ctx, missingImagesChan, image, imageVersion, repositoryAuths, &mu)

	}
	if err := errGroup.Wait(); err != nil {
		cancel()
		return nil, err
	}
	cancel()

	close(missingImagesChan)
	missingImages := readStringChan(missingImagesChan)

	return missingImages, nil
}

func GenerateDockerImageDigests(outputFile, imagesFileURL, registry string) error {
	imagesDigests, err := dockerImagesDigests(imagesFileURL, registry)
	if err != nil {
		return err
	}
	return createAssetFile(outputFile, imagesDigests)
}

func dockerImagesDigests(imagesFileURL, registry string) (imageDigest, error) {
	imagesList, err := artifactImageList(imagesFileURL, registry)
	if err != nil {
		return nil, err
	}

	rgInfo, ok := registriesInfo[registry]
	if !ok {
		return nil, errors.New("registry must be one of the following: 'docker.io', 'registry.rancher.com' or 'stgregistry.suse.com'")
	}

	imagesDigests := make(imageDigest)
	var repositoryAuths = make(map[string]string)

	for _, imageAndVersion := range imagesList {
		if imageAndVersion == "" || imageAndVersion == " " {
			continue
		}
		slog.Info("image: " + imageAndVersion)
		if !strings.Contains(imageAndVersion, ":") {
			return nil, errors.New("malformed image name: , missing ':'")
		}
		splitImage := strings.Split(imageAndVersion, ":")
		image := splitImage[0]
		imageVersion := splitImage[1]

		if _, ok := repositoryAuths[image]; !ok {
			auth, err := registryAuth(rgInfo.AuthURL, rgInfo.Service, image)
			if err != nil {
				return nil, err
			}
			repositoryAuths[image] = auth
		}
		digest, statusCode, err := dockerImageDigest(rgInfo.BaseURL, image, imageVersion, repositoryAuths[image])
		slog.Info("status code: " + strconv.Itoa(statusCode))
		if err != nil {
			return nil, err
		}
		imagesDigests[imageAndVersion] = digest
	}
	return imagesDigests, nil
}

func createAssetFile(outputFile string, contents fmt.Stringer) error {
	fo, err := os.Create(outputFile)
	if err != nil {
		return err
	}
	defer fo.Close()
	_, err = fo.Write([]byte(contents.String()))
	return err
}

func artifactImageList(imagesFileURL, registry string) ([]string, error) {
	client := http.Client{Timeout: time.Second * 15}
	res, err := client.Get(imagesFileURL)
	if err != nil {
		return nil, err
	}
	defer res.Body.Close()

	list, err := getLinesFromReader(res.Body)
	if err != nil {
		return nil, err
	}

	if len(list) == 0 {
		return list, fmt.Errorf("no outputFile %s found or contents were empty, can not proceed", imagesFileURL)
	}

	for k, im := range list {
		if im == "" || im == " " {
			continue
		}
		image := cleanImage(im, registry)
		list[k] = image
	}

	return list, nil
}

func cleanImage(image, registry string) string {
	switch registry {
	case "docker.io":
		if len(strings.Split(image, "/")) == 1 {
			image = path.Join("library", image)
		}
	}

	return image
}

func (d imageDigest) String() string {
	var o strings.Builder
	keys := make([]string, 0, len(d))
	for k := range d {
		keys = append(keys, k)
	}
	sort.Strings(keys)
	for _, k := range keys {
		fmt.Fprintf(&o, "%s %s\n", k, d[k])
	}
	return o.String()
}

func getLinesFromReader(body io.Reader) ([]string, error) {
	lines, err := ioutil.ReadAll(body)
	if err != nil {
		return nil, err
	}
	if len(lines) == 0 {
		return []string{}, errors.New("file was empty")
	}

	return strings.Split(string(lines), "\n"), nil
}

func dockerImageDigest(registryBaseURL, img, imgVersion, auth string) (string, int, error) {
	httpClient := ecmHTTP.NewClient(time.Second * 5)
	req, err := http.NewRequest("GET", registryBaseURL+"/v2/"+img+"/manifests/"+imgVersion, nil)
	if err != nil {
		return "", 0, err
	}

	req.Header.Add("Accept", "application/vnd.oci.image.index.v1+json")
	req.Header.Add("Accept", "application/vnd.oci.image.manifest.v1+json")
	req.Header.Add("Accept", "application/vnd.docker.distribution.manifest.v2+json")
	req.Header.Add("Accept", "application/vnd.docker.distribution.manifest.v1+prettyjws")
	req.Header.Add("Accept", "application/vnd.docker.distribution.manifest.v1+json")
	req.Header.Add("Accept", "application/vnd.docker.distribution.manifest.list.v2+json")
	req.Header.Add("Accept", "application/vnd.oci.image.index.v1+json")
	req.Header.Add("Docker-Distribution-Api-Version", "registry/2.0")
	req.Header.Add("Authorization", "Bearer "+auth)
	res, err := httpClient.Do(req)
	if err != nil {
		return "", 0, err
	}
	defer res.Body.Close()

	if res.StatusCode == http.StatusNotFound {
		return "", res.StatusCode, nil
	}
	dockerDigest := res.Header.Get("Docker-Content-Digest")
	if dockerDigest == "" {
		return "", res.StatusCode, errors.New("empty digest header 'Docker-Content-Digest'")
	}
	return dockerDigest, res.StatusCode, nil
}

func checkIfImageExists(registryBaseURL, img, imgVersion, auth string) (bool, error) {
	log.Println("checking image: " + img + ":" + imgVersion)
	_, statusCode, err := dockerImageDigest(registryBaseURL, img, imgVersion, auth)
	if err != nil {
		return false, err
	}
	if statusCode == http.StatusNotFound {
		return false, nil
	}
	if statusCode != http.StatusOK {
		return false, errors.New("expected status code to be 200, got: " + strconv.Itoa(statusCode))
	}

	return true, nil
}

func registryAuth(authURL, service, image string) (string, error) {
	httpClient := ecmHTTP.NewClient(time.Second * 5)
	scope := "repository:" + image + ":pull"
	url := authURL + "?scope=" + scope + "&service=" + service
	res, err := httpClient.Get(url)
	if err != nil {
		return "", err
	}
	defer res.Body.Close()

	if res.StatusCode != http.StatusOK {
		return "", errors.New("expected status code to be 200, got: " + strconv.Itoa(res.StatusCode))
	}

	var auth registryAuthToken
	if err := json.NewDecoder(res.Body).Decode(&auth); err != nil {
		return "", err
	}

	return auth.Token, nil
}

func rancherPrimeArtifact(version, artifactName string) ([]string, error) {
	httpClient := ecmHTTP.NewClient(time.Second * 15)
	res, err := httpClient.Get(rancherArtifactsBaseURL + "/rancher/" + version + "/" + artifactName)
	if err != nil {
		return nil, err
	}
	defer res.Body.Close()

	var file []string
	scanner := bufio.NewScanner(res.Body)

	for scanner.Scan() {
		file = append(file, scanner.Text())
	}
	if err := scanner.Err(); err != nil {
		return nil, err
	}

	return file, nil
}

func readStringChan(ch <-chan string) []string {
	var data []string
	for s := range ch {
		data = append(data, s)
	}

	return data
}

<<<<<<< HEAD
=======
func UploadRancherArtifacts(ctx context.Context, ghClient *github.Client, s3Uploader *manager.Uploader, rancherRelease *config.RancherRelease, releaseTag string) error {
	fmt.Println("validating release tag: " + releaseTag)
	if !semver.IsValid(releaseTag) {
		return errors.New("the tag isn't a valid semver: " + releaseTag)
	}

	fmt.Println("getting release by tag: " + releaseTag)
	release, _, err := ghClient.Repositories.GetReleaseByTag(ctx, rancherRelease.RancherRepoOwner, rancherRepo, releaseTag)
	if err != nil {
		return errors.New("failed to get release by tag: " + err.Error())
	}

	httpClient := ecmHTTP.NewClient(time.Second * 15)
	releaseAssets := make(map[string][]byte)

	fmt.Println("downloading release assets")
	for _, asset := range release.Assets {
		fmt.Println("downloading asset: " + *asset.Name)
		rc, _, err := ghClient.Repositories.DownloadReleaseAsset(ctx, rancherRelease.RancherRepoOwner, rancherRepo, *asset.ID, &httpClient)
		if err != nil {
			return errors.New("failed to download release asset: " + err.Error())
		}

		fmt.Println("reading asset content")
		releaseAssets[*asset.Name], err = io.ReadAll(rc)
		if err != nil {
			return errors.New("failed to read release asset content: " + err.Error())
		}

		if err := rc.Close(); err != nil {
			return errors.New("failed to close reader body: " + err.Error())
		}

		// Only artifacts with "digests" in the name contain registry information
		if strings.Contains(*asset.Name, "digests") {
			fmt.Println("digests artifact, replacing registry from '" + rancherRelease.BaseRegistry + "' to '" + rancherRelease.Registry + "'")
			stringContent := string(releaseAssets[*asset.Name])
			releaseAssets[*asset.Name] = []byte(strings.ReplaceAll(stringContent, rancherRelease.BaseRegistry, rancherRelease.Registry))
		}
	}

	fmt.Println("uploading artifacts")
	for name, content := range releaseAssets {
		fmt.Println("uploading: " + name)

		if rancherRelease.DryRun {
			fmt.Println("dry run, skipping upload")
			continue
		}
		_, err := s3Uploader.Upload(ctx, &s3.PutObjectInput{
			Bucket: &rancherRelease.PrimeArtifactsBucket,
			Key:    aws.String(rancherRepo + "/" + name),
			Body:   bytes.NewReader(content),
		})
		if err != nil {
			return err
		}
	}

	return nil
}

>>>>>>> 6935500c
const artifactsIndexTempalte = `{{ define "release-artifacts-index" }}
<!DOCTYPE html>
<html lang="en">
  <head>
    <meta charset="UTF-8">
    <meta name="viewport" content="width=device-width, initial-scale=1.0">
    <meta http-equiv="X-UA-Compatible" content="ie=edge">
    <title>Rancher Prime Artifacts</title>
    <link rel="icon" type="image/png" href="https://prime.ribs.rancher.io/assets/img/favicon.png">
    <style>
    body { font-family: 'Courier New', monospace, Verdana, Geneneva; }
    header { display: flex; flex-direction: row; justify-items: center; }
    #rancher-logo { width: 200px; }
    .project { margin-left: 20px; }
    .release { margin-left: 40px; margin-bottom: 20px; }
    .release h3 { margin-bottom: 0px; }
    .files { margin-left: 60px; display: flex; flex-direction: column; }
    .release-title { display: flex; flex-direction: row; }
    .release-title-tag { margin-right: 20px; min-width: 70px; }
    .release-title-expand { background-color: #2453ff; color: white; border-radius: 5px; border: none; }
    .release-title-expand:hover, .expand-active{ background-color: white; color: #2453ff; border: 1px solid #2453ff; }
    .hidden { display: none; overflow: hidden; }
    </style>
  </head>
  <body>
    <header>
      <img src="https://prime.ribs.rancher.io/assets/img/rancher-suse-logo-horizontal-color.svg" alt="rancher logo" id="rancher-logo" />
      <h1>PRIME ARTIFACTS</h1>
    </header>
    <main>
      <div class="project-rancher project">
        <h2>rancher</h2>
        {{ range $i, $version := .Versions }}
        <div class="release-{{ $version }} release">
          <div class="release-title">
						<b class="release-title-tag">{{ $version }}</b>
            <button onclick="expand('{{ $version }}')" id="release-{{ $version }}-expand" class="release-title-expand">expand</button>
          </div>
          <div class="files" id="release-{{ $version }}-files">
            <ul>
              {{ range index $.VersionsFiles $version }}
              <li><a href="{{ $.BaseURL }}/rancher/{{ $version }}/{{ . }}">{{ $.BaseURL }}/rancher/{{ $version }}/{{ . }}</a></li>
              {{ end }}
            </ul>
          </div>
        </div>
				{{ end }}
      </div>
    </main>
  <script>
    hideFiles()
    function expand(tag) {
      const filesId = "release-" + tag + "-files"
      const expandButtonId = "release-" + tag + "-expand"
      document.getElementById(filesId).classList.toggle("hidden")
      document.getElementById(expandButtonId).classList.toggle("expand-active")
    }
    function hideFiles() {
        const fileDivs = document.querySelectorAll(".files")
        fileDivs.forEach(f => f.classList.add("hidden"))
    }
  </script>
  </body>
</html>
{{end}}`

const checkRancherRCDepsTemplate = `{{- define "componentsFile" -}}
# Images with -rc
{{range .RancherImages}}
* {{ .Content }} ({{ .File }}, line {{ .Line }})
{{- end}}

# Components with -rc
{{range .FilesWithRC}}
* {{ .Content }} ({{ .File }}, line {{ .Line }})
{{- end}}

# Min version components with -rc
{{range .MinFilesWithRC}}
* {{ .Content }} ({{ .File }}, line {{ .Line }})
{{- end}} 

# KDM References with dev branch
{{range .KDMWithDev}}
* {{ .Content }} ({{ .File }}, line {{ .Line }})
{{- end}}

# Chart References with dev branch
{{range .ChartsWithDev}}
* {{ .Content }} ({{ .File }}, line {{ .Line }})
{{- end}}
{{ end }}`<|MERGE_RESOLUTION|>--- conflicted
+++ resolved
@@ -709,71 +709,6 @@
 	return data
 }
 
-<<<<<<< HEAD
-=======
-func UploadRancherArtifacts(ctx context.Context, ghClient *github.Client, s3Uploader *manager.Uploader, rancherRelease *config.RancherRelease, releaseTag string) error {
-	fmt.Println("validating release tag: " + releaseTag)
-	if !semver.IsValid(releaseTag) {
-		return errors.New("the tag isn't a valid semver: " + releaseTag)
-	}
-
-	fmt.Println("getting release by tag: " + releaseTag)
-	release, _, err := ghClient.Repositories.GetReleaseByTag(ctx, rancherRelease.RancherRepoOwner, rancherRepo, releaseTag)
-	if err != nil {
-		return errors.New("failed to get release by tag: " + err.Error())
-	}
-
-	httpClient := ecmHTTP.NewClient(time.Second * 15)
-	releaseAssets := make(map[string][]byte)
-
-	fmt.Println("downloading release assets")
-	for _, asset := range release.Assets {
-		fmt.Println("downloading asset: " + *asset.Name)
-		rc, _, err := ghClient.Repositories.DownloadReleaseAsset(ctx, rancherRelease.RancherRepoOwner, rancherRepo, *asset.ID, &httpClient)
-		if err != nil {
-			return errors.New("failed to download release asset: " + err.Error())
-		}
-
-		fmt.Println("reading asset content")
-		releaseAssets[*asset.Name], err = io.ReadAll(rc)
-		if err != nil {
-			return errors.New("failed to read release asset content: " + err.Error())
-		}
-
-		if err := rc.Close(); err != nil {
-			return errors.New("failed to close reader body: " + err.Error())
-		}
-
-		// Only artifacts with "digests" in the name contain registry information
-		if strings.Contains(*asset.Name, "digests") {
-			fmt.Println("digests artifact, replacing registry from '" + rancherRelease.BaseRegistry + "' to '" + rancherRelease.Registry + "'")
-			stringContent := string(releaseAssets[*asset.Name])
-			releaseAssets[*asset.Name] = []byte(strings.ReplaceAll(stringContent, rancherRelease.BaseRegistry, rancherRelease.Registry))
-		}
-	}
-
-	fmt.Println("uploading artifacts")
-	for name, content := range releaseAssets {
-		fmt.Println("uploading: " + name)
-
-		if rancherRelease.DryRun {
-			fmt.Println("dry run, skipping upload")
-			continue
-		}
-		_, err := s3Uploader.Upload(ctx, &s3.PutObjectInput{
-			Bucket: &rancherRelease.PrimeArtifactsBucket,
-			Key:    aws.String(rancherRepo + "/" + name),
-			Body:   bytes.NewReader(content),
-		})
-		if err != nil {
-			return err
-		}
-	}
-
-	return nil
-}
-
->>>>>>> 6935500c
 const artifactsIndexTempalte = `{{ define "release-artifacts-index" }}
 <!DOCTYPE html>
 <html lang="en">
