--- conflicted
+++ resolved
@@ -13,15 +13,11 @@
 	"text/template"
 	"time"
 
-<<<<<<< HEAD
 	"github.com/google/go-github/v39/github"
 	"github.com/rancher/ecm-distro-tools/docker"
 	ecmExec "github.com/rancher/ecm-distro-tools/exec"
 	ecmGithub "github.com/rancher/ecm-distro-tools/github"
-=======
-	"github.com/rancher/ecm-distro-tools/docker"
 	ecmHTTP "github.com/rancher/ecm-distro-tools/http"
->>>>>>> d3d56ddf
 	"github.com/sirupsen/logrus"
 	"gopkg.in/yaml.v2"
 )
@@ -30,10 +26,8 @@
 	rancherImagesBaseURL     = "https://github.com/rancher/rancher/releases/download/"
 	rancherImagesFileName    = "/rancher-images.txt"
 	rancherHelmRepositoryURL = "https://releases.rancher.com/server-charts/latest/index.yaml"
-<<<<<<< HEAD
 
 	setKDMBranchReferencesScriptFile = "set-kdm-branch-references.sh"
-
 	setKDMBranchReferencesScript = `#!/bin/bash
 set -x
 
@@ -72,10 +66,6 @@
 	RancherBaseBranch string
 }
 
-=======
-)
-
->>>>>>> d3d56ddf
 type HelmIndex struct {
 	Entries struct {
 		Rancher []struct {
@@ -140,18 +130,7 @@
 }
 
 func CheckRancherDockerImage(ctx context.Context, org, repo, tag string, archs []string) error {
-<<<<<<< HEAD
-	exists, err := docker.CheckImageArchs(ctx, org, repo, tag, archs)
-	if err != nil {
-		return err
-	}
-	if !exists {
-		return errors.New("image tag doesn't exist or doesn't have all architectures")
-	}
-	return nil
-=======
 	return docker.CheckImageArchs(ctx, org, repo, tag, archs)
->>>>>>> d3d56ddf
 }
 
 func CheckHelmChartVersion(tag string) error {
@@ -175,11 +154,7 @@
 }
 
 func rancherHelmChartVersions(repoURL string) ([]string, error) {
-<<<<<<< HEAD
-	httpClient := http.Client{Timeout: time.Second * 15}
-=======
 	httpClient := ecmHTTP.NewClient(time.Second * 15)
->>>>>>> d3d56ddf
 	logrus.Debug("downloading: " + repoURL)
 	resp, err := httpClient.Get(repoURL)
 	if err != nil {
@@ -198,7 +173,6 @@
 		versions[i] = entry.AppVersion
 	}
 	return versions, nil
-<<<<<<< HEAD
 }
 
 func SetKDMBranchReferences(ctx context.Context, rancherForkDir, rancherBaseBranch, currentKDMBranch, newKDMBranch, forkOwner, githubToken string, createPR bool) error {
@@ -257,6 +231,4 @@
 	_, _, err := ghClient.PullRequests.Create(ctx, org, repo, pull)
 
 	return err
-=======
->>>>>>> d3d56ddf
 }